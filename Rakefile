--- conflicted
+++ resolved
@@ -2,14 +2,6 @@
 require 'rake'
 require 'rake/testtask'
 require 'rake/rdoctask'
-require File.join(File.dirname(__FILE__), 'lib', 'cells', 'version')
-
-NAME = "cells"
-SUMMARY = %{Cells are lightweight controllers for Rails and can be rendered in controllers and views, providing an elegant and fast way for encapsulation and component-orientation.}
-HOMEPAGE = "http://cells.rubyforge.org"
-AUTHORS = ["Nick Sutterer"]
-EMAIL = "apotonick@gmail.com"
-SUPPORT_FILES = %w[README CHANGES]
 
 desc 'Default: run unit tests.'
 task :default => :test
@@ -58,26 +50,6 @@
 begin
   gem 'jeweler'
   require 'jeweler'
-<<<<<<< HEAD
-  Jeweler::Tasks.new do |gemspec|
-    gemspec.name        = NAME
-    gemspec.summary     = SUMMARY
-    gemspec.description = SUMMARY
-    gemspec.homepage    = HOMEPAGE
-    gemspec.authors     = AUTHORS
-    gemspec.email       = EMAIL
-    
-    gemspec.require_paths = %w{lib}
-    gemspec.files = FileList["[A-Z]*", File.join(*%w[{generators,lib} ** *]).to_s, "init.rb"]
-    gemspec.extra_rdoc_files = SUPPORT_FILES
-    
-    # gemspec.add_dependency 'activesupport', '>= 2.3.0' # Dependencies and minimum versions?
-  end
-  Jeweler::GemcutterTasks.new
-rescue LoadError
-  puts "Jeweler - or one of its dependencies - is not available. " <<
-        "Install it with: sudo gem install jeweler -s http://gemcutter.org"
-=======
 
   Jeweler::Tasks.new do |spec|
     spec.name         = "cells"
@@ -85,7 +57,7 @@
     spec.summary      = %{Cells are lightweight controllers for Rails and can be rendered in controllers and views, providing an elegant and fast way for encapsulation and component-orientation.}
     spec.description  = spec.summary
     spec.homepage     = "http://cells.rubyforge.org"
-    spec.authors      = ["Nick Sutterer", "Peter Bex", "Bob Leers"]
+    spec.authors      = ["Nick Sutterer"]
     spec.email        = "apotonick@gmail.com"
 
     spec.files = FileList["[A-Z]*", File.join(*%w[{generators,lib,rails} ** *]).to_s]
@@ -97,5 +69,4 @@
 rescue LoadError
   puts "Jeweler - or one of its dependencies - is not available. " <<
   "Install it with: sudo gem install jeweler -s http://gemcutter.org"
->>>>>>> df2cf81c
 end