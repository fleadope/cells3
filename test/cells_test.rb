--- conflicted
+++ resolved
@@ -246,12 +246,7 @@
     assert_equal cell_one.cell_name, "cells_test_one"
     assert_equal CellsTestOneCell.cell_name, "cells_test_one"
   end
-<<<<<<< HEAD
-
-=======
-  
-  
->>>>>>> cc6b949b
+  
   def test_cell_name_suffix
     assert_equal Cell::Base.name_suffix, "_cell"
   end
